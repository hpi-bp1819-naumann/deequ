package com.amazon.deequ.analyzers.jdbc

import java.sql.{Connection, Statement}
import scala.collection.mutable

trait JdbcFixtureSupport {

  def fillTableWithData(conn: Connection, tableName: String,
                        columns: mutable.LinkedHashMap[String, String], values: Seq[Seq[Any]]
                       ): Table = {

    val deletionQuery =
      s"""
         |DROP TABLE IF EXISTS
         | $tableName
       """.stripMargin

    val stmt = conn.createStatement()
    stmt.execute(deletionQuery)

    val creationQuery =
      s"""
         |CREATE TABLE IF NOT EXISTS
         | $tableName
         |  ${columns map { case (key, value) => s"$key $value" } mkString("(", ",", ")")}
       """.stripMargin

    stmt.execute(creationQuery)

    if (values.nonEmpty) {
      val sqlValues = values.map(row => {
        row.map({
          case value: String => "\"" + value + "\""
          case value => s"$value"
        }).mkString("(", ",", ")")
      }).mkString(",")

      val insertQuery =
        s"""
           |INSERT INTO $tableName
           | ${columns.keys.mkString("(", ",", ")")}
           |VALUES
           | $sqlValues
         """.stripMargin

      stmt.execute(insertQuery)
    }

    Table(tableName, conn)
  }


  def getTableMissingColumnWithSize(conn: Connection): (Table, Long) = {
    val columns = mutable.LinkedHashMap[String, String]("item" -> "INTEGER", "att1" -> "INTEGER")
    val data =
      Seq(
        Seq(1, null),
        Seq(2, null),
        Seq(3, null))

    (fillTableWithData(conn, "MissingColumn", columns, data), data.size)
  }

  def getTableMissingColumn(conn: Connection): Table = {
    getTableMissingColumnWithSize(conn)._1
  }

  def getTableEmptyWithSize(conn: Connection): (Table, Long) = {
    val columns = mutable.LinkedHashMap[String, String](
      "item" -> "INTEGER", "att1" -> "INTEGER")

    val data = Seq()

    (fillTableWithData(conn, "EmptyTable", columns, data), 0)
  }

  def getTableEmpty(conn: Connection): Table = {
    getTableEmptyWithSize(conn)._1
  }

  def getTableMissingWithSize(conn: Connection): (Table, Long) = {

    val columns = mutable.LinkedHashMap[String, String](
      "item" -> "TEXT", "att1" -> "TEXT", "att2" -> "TEXT")

    val data =
      Seq(
        Seq("1", "a", "f"),
        Seq("2", "b", "d"),
        Seq("3", null, "f"),
        Seq("4", "a", null),
        Seq("5", "a", "f"),
        Seq("6", null, "d"),
        Seq("7", null, "d"),
        Seq("8", "b", null),
        Seq("9", "a", "f"),
        Seq("10", null, null),
        Seq("11", null, "f"),
        Seq("12", null, "d")
      )
    (fillTableWithData(conn, "Missing", columns, data), data.size)
  }

  def getTableMissing(conn: Connection): Table = {
    getTableMissingWithSize(conn)._1
  }

  def getTableFullWithSize(conn: Connection): (Table, Long) = {

    val columns = mutable.LinkedHashMap[String, String](
      "item" -> "TEXT", "att1" -> "TEXT", "att2" -> "TEXT")

    val data =
      Seq(
        Seq("1", "a", "c"),
        Seq("2", "a", "c"),
        Seq("3", "a", "c"),
        Seq("4", "b", "d")
      )
    (fillTableWithData(conn, "Full", columns, data), data.size)
  }

  def getTableFull(conn: Connection): Table = {
<<<<<<< HEAD

=======
>>>>>>> eeaa1bb4
    getTableFullWithSize(conn)._1
  }

  def getTableWithNegativeNumbers(conn: Connection): Table = {

    val columns = mutable.LinkedHashMap[String, String](
      "item" -> "TEXT", "att1" -> "TEXT", "att2" -> "TEXT")

    val data =
      Seq(
        Seq("1", "-1", "-1.0"),
        Seq("2", "-2", "-2.0"),
        Seq("3", "-3", "-3.0"),
        Seq("4", "-4", "-4.0")
      )
    fillTableWithData(conn, "NegativeNumbers", columns, data)
  }

  def getTableCompleteAndInCompleteColumns(conn: Connection): Table = {

    val columns = mutable.LinkedHashMap[String, String](
      "item" -> "TEXT", "att1" -> "TEXT", "att2" -> "TEXT")

    val data =
      Seq(
        Seq("1", "a", "f"),
        Seq("2", "b", "d"),
        Seq("3", "a", null),
        Seq("4", "a", "f"),
        Seq("5", "b", null),
        Seq("6", "a", "f")
      )
    fillTableWithData(conn, "CompleteAndInCompleteColumns", columns, data)
  }

  def getTableCompleteAndInCompleteColumnsDelta(conn: Connection): Table = {

    val columns = mutable.LinkedHashMap[String, String](
      "item" -> "TEXT", "att1" -> "TEXT", "att2" -> "TEXT")

    val data =
      Seq(
        Seq("7", "a", null),
        Seq("8", "b", "d"),
        Seq("9", "a", null)
      )
    fillTableWithData(conn, "CompleteAndInCompleteColumns", columns, data)
  }

  def getTableFractionalIntegralTypes(conn: Connection): Table = {

    val columns = mutable.LinkedHashMap[String, String](
      "item" -> "TEXT", "att1" -> "TEXT")

    val data =
      Seq(
        Seq("1", "1.0"),
        Seq("2", "1")
      )
    fillTableWithData(conn, "FractionalIntegralTypes", columns, data)
  }

  def getTableFractionalStringTypes(conn: Connection): Table = {

    val columns = mutable.LinkedHashMap[String, String]("item" -> "TEXT", "att1" -> "TEXT")
    val data =
      Seq(
        Seq("1", "1.0"),
        Seq("2", "a")
      )
    fillTableWithData(conn, "FractionalStringTypes", columns, data)
  }

  def getTableIntegralStringTypes(conn: Connection): Table = {

    val columns = mutable.LinkedHashMap[String, String]("item" -> "TEXT", "att1" -> "TEXT")
    val data =
      Seq(
        Seq("1", "1"),
        Seq("2", "a")
      )
    fillTableWithData(conn, "IntegralStringTypes", columns, data)
  }

  def getTableWithNumericValues(conn: Connection): Table = {

    val columns = mutable.LinkedHashMap[String, String](
      "item" -> "TEXT", "att1" -> "INTEGER", "att2" -> "INTEGER")

    val data =
      Seq(
        Seq("1", 1, 0),
        Seq("2", 2, 0),
        Seq("3", 3, 0),
        Seq("4", 4, 5),
        Seq("5", 5, 6),
        Seq("6", 6, 7)
      )
    fillTableWithData(conn, "NumericValues", columns, data)
  }

  def getTableWithNumericFractionalValues(conn: Connection): Table = {

    val columns = mutable.LinkedHashMap[String, String](
      "item" -> "TEXT", "att1" -> "INTEGER", "att2" -> "INTEGER")

    val data =
      Seq(
        Seq("1", 1.0, 0.0),
        Seq("2", 2.0, 0.0),
        Seq("3", 3.0, 0.0),
        Seq("4", 4.0, 5.0),
        Seq("5", 5.0, 6.0),
        Seq("6", 6.0, 7.0)
      )
    fillTableWithData(conn, "NumericFractionalValues", columns, data)
  }

  def getTableWithUniqueColumns(conn: Connection): Table = {

    val columns = mutable.LinkedHashMap[String, String](
      "[unique]" -> "TEXT",
      "[nonUnique]" -> "TEXT", "nonUniqueWithNulls" -> "TEXT",
      "uniqueWithNulls" -> "TEXT",
      "onlyUniqueWithOtherNonUnique" -> "TEXT",
      "halfUniqueCombinedWithNonUnique" -> "TEXT")

    val data =
      Seq(
        Seq("1", "0", "3", "1", "5", "0"),
        Seq("2", "0", "3", "2", "6", "0"),
        Seq("3", "0", "3", null, "7", "0"),
        Seq("4", "5", null, "3", "0", "4"),
        Seq("5", "6", null, "4", "0", "5"),
        Seq("6", "7", null, "5", "0", "6")
      )
    fillTableWithData(conn, "UniqueColumns", columns, data)
  }

  def getTableWithDistinctValues(conn: Connection): Table = {

    val columns = mutable.LinkedHashMap[String, String]("att1" -> "TEXT", "att2" -> "TEXT")
    val data =
      Seq(
        Seq("a", null),
        Seq("a", null),
        Seq(null, "x"),
        Seq("b", "x"),
        Seq("b", "x"),
        Seq("c", "y")
      )
    fillTableWithData(conn, "DistinctValues", columns, data)
  }

  def getTableWithConditionallyUninformativeColumns(conn: Connection): Table = {

    val columns = mutable.LinkedHashMap[String, String]("att1" -> "INTEGER", "att2" -> "INTEGER")
    val data =
      Seq(
        Seq(1, 0),
        Seq(2, 0),
        Seq(3, 0)
      )
    fillTableWithData(conn, "ConditionallyUninformativeColumns", columns, data)
  }

  def getTableWithConditionallyInformativeColumns(conn: Connection): Table = {

    val columns = mutable.LinkedHashMap[String, String]("att1" -> "INTEGER", "att2" -> "INTEGER")
    val data =
      Seq(
        Seq(1, 4),
        Seq(2, 5),
        Seq(3, 6)
      )
    fillTableWithData(conn, "ConditionallyInformativeColumns", columns, data)
  }
}<|MERGE_RESOLUTION|>--- conflicted
+++ resolved
@@ -121,10 +121,6 @@
   }
 
   def getTableFull(conn: Connection): Table = {
-<<<<<<< HEAD
-
-=======
->>>>>>> eeaa1bb4
     getTableFullWithSize(conn)._1
   }
 
