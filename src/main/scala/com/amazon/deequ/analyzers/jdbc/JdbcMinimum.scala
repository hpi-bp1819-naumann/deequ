--- conflicted
+++ resolved
@@ -28,11 +28,7 @@
     s"MIN(${conditionalSelection(column, where)})" :: Nil
   }
 
-<<<<<<< HEAD
-  override def fromJdbcRow(result: JdbcRow, offset: Int): Option[MinState] = {
-=======
   override def fromAggregationResult(result: JdbcRow, offset: Int): Option[MinState] = {
->>>>>>> 9eff1eb1
 
     ifNoNullsIn(result, offset) { _ =>
       MinState(result.getDouble(offset))
