/**
  * Copyright 2018 Amazon.com, Inc. or its affiliates. All Rights Reserved.
  *
  * Licensed under the Apache License, Version 2.0 (the "License"). You may not
  * use this file except in compliance with the License. A copy of the License
  * is located at
  *
  *     http://aws.amazon.com/apache2.0/
  *
  * or in the "license" file accompanying this file. This file is distributed on
  * an "AS IS" BASIS, WITHOUT WARRANTIES OR CONDITIONS OF ANY KIND, either
  * express or implied. See the License for the specific language governing
  * permissions and limitations under the License.
  *
  */

package com.amazon.deequ.analyzers.jdbc

import com.amazon.deequ.analyzers.SumState
import com.amazon.deequ.analyzers.jdbc.JdbcAnalyzers._
import com.amazon.deequ.analyzers.jdbc.Preconditions.{hasColumn, isNumeric}


case class JdbcSum(column: String, where: Option[String] = None)
  extends JdbcStandardScanShareableAnalyzer[SumState]("Sum", column) {

  override def aggregationFunctions(): Seq[String] = {
    s"SUM(${conditionalSelection(column, where)})" :: Nil
  }

<<<<<<< HEAD
  override def fromJdbcRow(result: JdbcRow, offset: Int): Option[SumState] = {
=======
  override def fromAggregationResult(result: JdbcRow, offset: Int): Option[SumState] = {
>>>>>>> 9eff1eb1
    ifNoNullsIn(result, offset) { _ =>
      SumState(result.getDouble(offset))
    }
  }

  override protected def additionalPreconditions(): Seq[Table => Unit] = {
    hasColumn(column) :: isNumeric(column) :: Nil
  }
}<|MERGE_RESOLUTION|>--- conflicted
+++ resolved
@@ -28,11 +28,7 @@
     s"SUM(${conditionalSelection(column, where)})" :: Nil
   }
 
-<<<<<<< HEAD
-  override def fromJdbcRow(result: JdbcRow, offset: Int): Option[SumState] = {
-=======
   override def fromAggregationResult(result: JdbcRow, offset: Int): Option[SumState] = {
->>>>>>> 9eff1eb1
     ifNoNullsIn(result, offset) { _ =>
       SumState(result.getDouble(offset))
     }
