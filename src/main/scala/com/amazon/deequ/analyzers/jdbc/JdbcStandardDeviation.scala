--- conflicted
+++ resolved
@@ -16,11 +16,6 @@
 
 package com.amazon.deequ.analyzers.jdbc
 
-<<<<<<< HEAD
-=======
-import java.sql.ResultSet
-
->>>>>>> 9eff1eb1
 import com.amazon.deequ.analyzers.StandardDeviationState
 import com.amazon.deequ.analyzers.jdbc.JdbcAnalyzers._
 import com.amazon.deequ.analyzers.jdbc.Preconditions.{hasColumn, hasNoInjection, isNumeric}
@@ -34,11 +29,7 @@
       s"SUM(POWER(${conditionalSelection(column, where)}, 2))" :: Nil
   }
 
-<<<<<<< HEAD
-  override def fromJdbcRow(result: JdbcRow, offset: Int)
-=======
   override def fromAggregationResult(result: JdbcRow, offset: Int)
->>>>>>> 9eff1eb1
     : Option[StandardDeviationState] = {
       ifNoNullsIn(result, offset, 3) { _ =>
         val num_rows = result.getDouble(offset)
