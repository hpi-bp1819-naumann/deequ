--- conflicted
+++ resolved
@@ -16,23 +16,12 @@
 
 package com.amazon.deequ.analyzers.jdbc
 
-<<<<<<< HEAD
 import java.util.UUID
 
 import com.amazon.deequ.analyzers.Analyzers
-=======
-import java.sql.{Connection, ResultSet}
-import java.util
-import java.util.{Properties, UUID}
-
->>>>>>> 9eff1eb1
 import com.amazon.deequ.analyzers.jdbc.JdbcAnalyzers._
 import com.amazon.deequ.analyzers.jdbc.Preconditions._
 import com.amazon.deequ.metrics.DoubleMetric
-import org.sqlite.Function
-
-import scala.collection.mutable
-import scala.io.Source
 
 /** Base class for all analyzers that operate the frequencies of groups in the data */
 abstract class JdbcFrequencyBasedAnalyzer(columnsToGroupOn: Seq[String])
@@ -58,40 +47,6 @@
 
 object JdbcFrequencyBasedAnalyzer {
 
-  def computeFrequenciesInSourceDb(
-                                    sourceTable: Table,
-                                    groupingColumns: Seq[String],
-                                    numRows: Option[Long] = None,
-                                    targetTable: Table): JdbcFrequenciesAndNumRows = {
-
-    if (sourceTable.jdbcUrl != targetTable.jdbcUrl) {
-      throw new IllegalArgumentException("The passed tables must have the same jdbc urls")
-    }
-
-    sourceTable.withJdbc { connection: Connection =>
-
-      val columns = groupingColumns.mkString(", ")
-      val query =
-        s"""
-           |CREATE TABLE
-           | ${targetTable.name}
-           |AS
-           | SELECT
-           |  $columns, COUNT(*) AS absolute
-           | FROM
-           |  ${sourceTable.name}
-           | GROUP BY
-           |  $columns
-          """.stripMargin
-
-      val statement = connection.createStatement()
-      statement.execute(query)
-    }
-
-    JdbcFrequenciesAndNumRows(targetTable, numRows)
-  }
-
-
   /** Compute the frequencies of groups in the data, essentially via a query like
     *
     * SELECT colA, colB, ..., COUNT(*)
@@ -105,7 +60,6 @@
     numRows: Option[Long] = None)
   : JdbcFrequenciesAndNumRows = {
 
-<<<<<<< HEAD
     val connection = table.jdbcConnection
     val frequenciesTable = Table(JdbcFrequencyBasedAnalyzerUtils.uniqueTableName(), connection)
 
@@ -130,108 +84,6 @@
     statement.execute(query)
 
     JdbcFrequenciesAndNumRows(frequenciesTable, numRows)
-=======
-    val defaultTable = JdbcFrequencyBasedAnalyzerUtils.newDefaultTable()
-
-    if (table.jdbcUrl == defaultTable.jdbcUrl) {
-      return computeFrequenciesInSourceDb(table, groupingColumns, numRows, defaultTable)
-    }
-
-    var cols = mutable.LinkedHashMap[String, String]()
-    var result: ResultSet = null
-
-    table.withJdbc { connection: Connection =>
-
-      val columns = groupingColumns.mkString(", ")
-      val query =
-        s"""
-           | SELECT $columns, COUNT(*) AS absolute
-           |    FROM ${table.name}
-           |    GROUP BY $columns
-          """.stripMargin
-
-      val statement = connection.prepareStatement(query, ResultSet.TYPE_FORWARD_ONLY,
-        ResultSet.CONCUR_READ_ONLY)
-
-      result = statement.executeQuery()
-
-      for (col <- groupingColumns) {
-        cols(col) = "TEXT"
-      }
-      cols("absolute") = "BIGINT"
-
-      val targetTable = Table.create(defaultTable, cols)
-
-
-      /**
-        *
-        * @param connection used to write frequencies into targetTable
-        * @param result     grouped frequencies
-        * @param total      overall number of rows
-        * @param numNulls   number of rows with at least one column with a null value
-        * @return (total, numNulls)
-        */
-      def convertResultSet(targetConnection: Connection,
-                           result: ResultSet,
-                           total: Long, numNulls: Long): (Long, Long) = {
-
-        if (result.next()) {
-          var columnValues = Seq[String]()
-          val absolute = result.getLong("absolute")
-
-          // only make a map entry if the value is defined for all columns
-          for (i <- 1 to groupingColumns.size) {
-            val columnValue = Option(result.getObject(i))
-            columnValue match {
-              case Some(theColumnValue) =>
-                columnValues = columnValues :+ theColumnValue.toString
-              case None =>
-                return convertResultSet(targetConnection, result,
-                  total + absolute, numNulls + absolute)
-            }
-          }
-
-          val query =
-            s"""
-               | INSERT INTO
-               |  ${targetTable.name} (
-               |    ${cols.keys.toSeq.mkString(", ")})
-               | VALUES
-               |  (${columnValues.mkString("'", "', '", "'")}, $absolute)
-            """.stripMargin
-
-          val statement = targetConnection.createStatement()
-          statement.execute(query)
-
-          convertResultSet(targetConnection, result, total + absolute, numNulls)
-        } else {
-          (total, numNulls)
-        }
-      }
-
-
-      targetTable.withJdbc[JdbcFrequenciesAndNumRows] { targetConnection: Connection =>
-
-        val (numRows, numNulls) = convertResultSet(targetConnection, result, 0, 0)
-
-        val nullValueQuery =
-          s"""
-             | INSERT INTO
-             |  ${targetTable.name} (
-             |  ${cols.keys.toSeq.mkString(", ")})
-             | VALUES
-             |  (${Seq.fill(groupingColumns.size)("null").mkString(", ")}, $numNulls)
-        """.stripMargin
-
-        val nullValueStatement = targetConnection.createStatement()
-        nullValueStatement.execute(nullValueQuery)
-
-        result.close()
-
-        JdbcFrequenciesAndNumRows(targetTable, Some(numRows), Some(numNulls))
-      }
-    }
->>>>>>> 9eff1eb1
   }
 }
 
@@ -250,11 +102,7 @@
 
         val result = theState.table.executeAggregations(aggregations)
 
-<<<<<<< HEAD
-        fromJdbcRow(result, 0)
-=======
         fromAggregationResult(result, 0)
->>>>>>> 9eff1eb1
       case None =>
         metricFromEmpty(this, name, columnsToGroupOn.mkString(","), entityFrom(columnsToGroupOn))
     }
@@ -268,98 +116,37 @@
     metricFromValue(value, name, columnsToGroupOn.mkString(","), entityFrom(columnsToGroupOn))
   }
 
-<<<<<<< HEAD
   protected def emptyFailureMetric(): DoubleMetric = {
     metricFromEmpty(this, name, columnsToGroupOn.mkString(","), entityFrom(columnsToGroupOn))
   }
 
-  def fromJdbcRow(result: JdbcRow, offset: Int): DoubleMetric = {
+  def fromAggregationResult(result: JdbcRow, offset: Int): DoubleMetric = {
     if (result.isNullAt(offset)) {
       emptyFailureMetric()
     } else {
       toSuccessMetric(result.getDouble(offset))
-=======
-  def fromAggregationResult(result: JdbcRow, offset: Int): DoubleMetric = {
-    result.getObject(offset) match {
-      case null => metricFromEmpty(this, name,
-        columnsToGroupOn.mkString(","), entityFrom(columnsToGroupOn))
-      case _ => toSuccessMetric(result.getDouble(offset))
->>>>>>> 9eff1eb1
     }
   }
 }
 
 object JdbcFrequencyBasedAnalyzerUtils {
 
-<<<<<<< HEAD
   def uniqueTableName(): String = {
     s"__deequ__frequenciesAndNumRows_${
       UUID.randomUUID().toString
         .replace("-", "")
     }"
-=======
-  def registerSQLiteFunctions(connection: Connection): Unit = {
-
-    // Register user defined function for natural logarithm
-    Function.create(connection, "ln", new Function() {
-      protected def xFunc(): Unit = {
-        result(math.log(value_double(0)))
-      }
-    })
-  }
-
-  def groupingAnalyzerStateStorageConfig(): (String, Properties, Option[Connection => Unit]) = {
-    val url = getClass.getResource("/groupingAnalyzerStateStorage.properties")
-
-    def sqLiteConnection(): (String, Properties, Option[Connection => Unit]) = {
-      val jdbcUrl = "jdbc:sqlite:groupingAnalyzerTests.db?mode=memory&cache=shared"
-      val properties = new Properties()
-
-      (jdbcUrl, properties, Some(registerSQLiteFunctions))
-    }
-
-    if (url == null) {
-      return sqLiteConnection()
-    }
-
-    val properties = new Properties()
-    properties.load(Source.fromURL(url).bufferedReader())
-
-    if (!properties.keySet().containsAll(util.Arrays.asList("jdbcUrl", "user", "password"))) {
-      return sqLiteConnection()
-    }
-
-    val jdbcUrl = properties.getProperty("jdbcUrl")
-
-    (jdbcUrl, properties, None)
-  }
-
-  def newDefaultTable(): Table = {
-
-    val (jdbcUrl, properties, onConnect) = groupingAnalyzerStateStorageConfig()
-    val tableName = s"__deequ__frequenciesAndNumRows_${UUID.randomUUID().toString
-      .replace("-", "")}"
-
-    Table(tableName, jdbcUrl, properties, onConnect)
->>>>>>> 9eff1eb1
   }
 
   private[jdbc] def join(first: Table,
                          second: Table): Table = {
 
-<<<<<<< HEAD
     val table = Table(uniqueTableName(), first.jdbcConnection)
-=======
-    // TODO: think about deleting old states to keep db clean
-
-    val table = newDefaultTable()
->>>>>>> 9eff1eb1
     val columns = first.columns()
     val groupingColumns = columns.keys.toSeq.filter(col => col != "absolute")
 
     if (columns == second.columns()) {
 
-<<<<<<< HEAD
       val query =
         s"""
            |CREATE TEMPORARY TABLE
@@ -378,36 +165,9 @@
 
       table.jdbcConnection.createStatement().execute(query)
       table
-=======
-      table.withJdbc[Table] { connection: Connection =>
-
-        val query =
-          s"""
-             |CREATE TABLE
-             | ${table.name}
-             |AS
-             | SELECT
-             |  ${groupingColumns.mkString(", ")},
-             |  SUM(absolute) as absolute
-             | FROM (
-             |  SELECT * FROM ${first.name}
-             |   UNION ALL
-             |  SELECT * FROM ${second.name}) AS combinedState
-             | GROUP BY
-             |  ${groupingColumns.mkString(", ")}
-          """.stripMargin
-
-        connection.createStatement().execute(query)
-        table
-      }
->>>>>>> 9eff1eb1
     }
     else {
       throw new IllegalArgumentException("Cannot join tables with different columns")
     }
   }
-<<<<<<< HEAD
 }
-=======
-}
->>>>>>> 9eff1eb1
